--- conflicted
+++ resolved
@@ -1,11 +1,7 @@
 {
     "_meta": {
         "hash": {
-<<<<<<< HEAD
             "sha256": "76d791bb2af2d0bbf92eb92fc08fb2d05141632140130ff063225be5170e9ddf"
-=======
-            "sha256": "54e8ac8f2f23e43fab070dd943f764d291d7c8726df6e1abb5a5203aee4d1174"
->>>>>>> 421abb2f
         },
         "pipfile-spec": 6,
         "requires": {
