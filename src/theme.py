<<<<<<< HEAD
=======
from threading import Lock

from kivy.core.text import LabelBase
>>>>>>> 421abb2f
from kivy.event import EventDispatcher
from kivy.properties import OptionProperty, ColorProperty

from utils import convert_hex_to_decimal


class ThemeManager(EventDispatcher):
    """
    Manages the theme of the application.
    This is a singleton class
    """

    current_theme = OptionProperty("dark", options=["light", "dark"])

    bg_color = ColorProperty()
    secondary_bg_color = ColorProperty()
    text_color = ColorProperty()
    secondary_text_color = ColorProperty()
    bg_border_color = ColorProperty()
    sec_bg_border_color = ColorProperty()

    primary_color = ColorProperty()

    _instance = None
    _lock = Lock()

    def __new__(cls):
        """Creates a new instance of ThemeManager or returns the existing one."""
        with cls._lock:
            if cls._instance is None:
                cls._instance = super().__new__(cls)
            return cls._instance

    def __init__(self, **kwargs):
        super().__init__(**kwargs)
        self._initialize_defaults()
        self._initialize_fonts()
        self.bind(current_theme=self.on_theme_change)

    def _initialize_fonts(self):
        """Initialize default fonts based on the current theme."""
        LabelBase.register(
            name="Inter",
            fn_regular="../src/assets/fonts/Inter-Regular.ttf",
        )
        LabelBase.register(
            name="Inter-Medium",
            fn_regular="../src/assets/fonts/Inter-Medium.ttf",
        )
        LabelBase.register(
            name="Inter-Bold",
            fn_regular="../src/assets/fonts/Inter-Bold.ttf",
        )

    def _initialize_defaults(self):
        """Initialize default colors based on the current theme."""
        self.on_theme_change()

    def on_theme_change(self, *args):
        """Update color properties when the theme changes."""
        theme_colors = {
            "dark": {
                "bg_color": "1A1B26",
                "secondary_bg_color": "1F222D",
                "text_color": "FFFFFF",
                "secondary_text_color": "868383",
                "bg_border_color": "36384F",
                "sec_bg_border_color": "30364F",
                "primary_color": "4863EC",
            },
            "light": {
                "bg_color": "FFFFFF",
                "secondary_bg_color": "F2F2F2",
                "text_color": "000000",
                "secondary_text_color": "666666",
                "border_color": "30364F",
            },
        }

        colors = theme_colors.get(self.current_theme, theme_colors["dark"])

        self.bg_color = convert_hex_to_decimal(colors["bg_color"])
        self.secondary_bg_color = convert_hex_to_decimal(colors["secondary_bg_color"])
        self.text_color = convert_hex_to_decimal(colors["text_color"])
        self.secondary_text_color = convert_hex_to_decimal(
            colors["secondary_text_color"]
        )
        self.bg_border_color = convert_hex_to_decimal(colors["bg_border_color"])
        self.sec_bg_border_color = convert_hex_to_decimal(colors["sec_bg_border_color"])
        self.primary_color = convert_hex_to_decimal(colors["primary_color"])

    def toggle_theme(self):
        """Toggle between light and dark themes."""
        self.current_theme = "dark" if self.current_theme == "light" else "light"<|MERGE_RESOLUTION|>--- conflicted
+++ resolved
@@ -1,9 +1,4 @@
-<<<<<<< HEAD
-=======
 from threading import Lock
-
-from kivy.core.text import LabelBase
->>>>>>> 421abb2f
 from kivy.event import EventDispatcher
 from kivy.properties import OptionProperty, ColorProperty
 
